/*
 *  Copyright (c) 2014 The WebRTC project authors. All Rights Reserved.
 *
 *  Use of this source code is governed by a BSD-style license
 *  that can be found in the LICENSE file in the root of the source
 *  tree.
 */

/* More information about these options at jshint.com/docs/options */

/* globals trace, InfoBox, setUpFullScreen, isFullScreen,
   RoomSelection, isChromeApp */
/* exported AppController, remoteVideo */

'use strict';

// TODO(jiayl): remove |remoteVideo| once the chrome browser tests are updated.
// Do not use in the production code.
var remoteVideo = $('#remote-video');

// Keep this in sync with the HTML element id attributes. Keep it sorted.
var UI_CONSTANTS = {
  fullscreenSvg: '#fullscreen',

  hangupSvg: '#hangup',
  icons: '#icons',
  infoDiv: '#info-div',
  localVideo: '#local-video',
  miniVideo: '#mini-video',

  muteAudioSvg: '#mute-audio',
  muteVideoSvg: '#mute-video',

  remoteVideo: '#remote-video',
  roomLinkHref: '#room-link-href',
  roomSelectionDiv: '#room-selection',
  roomSelectionInput: '#room-id-input',
  roomSelectionJoinButton: '#join-button',
  roomSelectionRandomButton: '#random-button',
  roomSelectionRecentList: '#recent-rooms-list',
  sharingDiv: '#sharing-div',
  statusDiv: '#status-div',
  videosDiv: '#videos',
};

// The controller that connects the Call with the UI.
var AppController = function(loadingParams) {
  trace('Initializing; server= ' + loadingParams.roomServer + '.');
  trace('Initializing; room=' + loadingParams.roomId + '.');

  this.hangupSvg_ = $(UI_CONSTANTS.hangupSvg);
  this.icons_ = $(UI_CONSTANTS.icons);
  this.localVideo_ = $(UI_CONSTANTS.localVideo);
  this.miniVideo_ = $(UI_CONSTANTS.miniVideo);
  this.sharingDiv_ = $(UI_CONSTANTS.sharingDiv);
  this.statusDiv_ = $(UI_CONSTANTS.statusDiv);
  this.remoteVideo_ = $(UI_CONSTANTS.remoteVideo);
  this.videosDiv_ = $(UI_CONSTANTS.videosDiv);
  this.roomLinkHref_ = $(UI_CONSTANTS.roomLinkHref);

  this.muteAudioIconSet_ = new AppController.IconSet_(UI_CONSTANTS.muteAudioSvg);
  this.muteVideoIconSet_ = new AppController.IconSet_(UI_CONSTANTS.muteVideoSvg);
  this.fullscreenIconSet_ = new AppController.IconSet_(UI_CONSTANTS.fullscreenSvg);

  this.loadingParams_ = loadingParams;
  var paramsPromise = Promise.resolve({});
  if (this.loadingParams_.paramsFunction)
  {
    // If we have a paramsFunction value, we need to call it
    // and use the returned values to merge with the passed
    // in params. In the Chrome app, this is used to initialize
    // the app with params from the server.
    paramsPromise = this.loadingParams_.paramsFunction();
  }

  Promise.resolve(paramsPromise).then(function(newParams) {
    // Merge newly retrieved params with loadingParams.
    if (newParams) {
      Object.keys(newParams).forEach(function(key) {
        this.loadingParams_[key] = newParams[key];
      }.bind(this));
    }

    // Proceed with call set up.
    this.roomLink_ = '';

    this.call_ = new Call(this.loadingParams_);
    this.infoBox_ =
        new InfoBox($(UI_CONSTANTS.infoDiv), this.remoteVideo_, this.call_);

    this.transitionToWaitingTimer_ = null;

    var roomErrors = this.loadingParams_.errorMessages;
    if (roomErrors.length > 0) {
      for (var i = 0; i < roomErrors.length; ++i) {
        this.infoBox_.pushErrorMessage(roomErrors[i]);
      }
      return;
    }

    // TODO(jiayl): replace callbacks with events.
    this.call_.onremotehangup = this.onRemoteHangup_.bind(this);
    this.call_.onremotesdpset = this.onRemoteSdpSet_.bind(this);
    this.call_.onremotestreamadded = this.onRemoteStreamAdded_.bind(this);
    this.call_.onlocalstreamadded = this.onLocalStreamAdded_.bind(this);

    this.call_.onsignalingstatechange =
        this.infoBox_.updateInfoDiv.bind(this.infoBox_);
    this.call_.oniceconnectionstatechange =
        this.infoBox_.updateInfoDiv.bind(this.infoBox_);
    this.call_.onnewicecandidate =
        this.infoBox_.recordIceCandidateTypes.bind(this.infoBox_);

    this.call_.onerror = this.displayError_.bind(this);
    this.call_.onstatusmessage = this.displayStatus_.bind(this);
    this.call_.oncallerstarted = this.displaySharingInfo_.bind(this);

<<<<<<< HEAD
    this.roomSelection_ = null;
    // If the params has a roomId specified, we should connect to that room immediately.
    // If not, show the room selection UI.
    if (this.loadingParams_.roomId) {
      // Record this room in the recently used list.
      var recentlyUsedList = new RoomSelection.RecentlyUsedList();
      recentlyUsedList.pushRecentRoom(this.loadingParams_.roomId);
      this.finishCallSetup_(this.loadingParams_.roomId);
    } else {
      // Display the room selection UI.
      var roomSelectionDiv = $(UI_CONSTANTS.roomSelectionDiv);
      this.roomSelection_ = new RoomSelection(roomSelectionDiv, UI_CONSTANTS);
      this.show_(roomSelectionDiv);
      this.roomSelection_.onRoomSelected = function(roomName) {
        this.hide_(roomSelectionDiv);
        this.finishCallSetup_(roomName);
      }.bind(this);
    }
=======
    this.call_.start(this.loadingParams_.roomId);

    window.onbeforeunload = this.call_.hangup.bind(this.call_);
    document.onkeypress = this.onKeyPress_.bind(this);
    window.onmousemove = this.showIcons_.bind(this);

    $(UI_CONSTANTS.muteAudioSvg).onclick = this.toggleAudioMute_.bind(this);
    $(UI_CONSTANTS.muteVideoSvg).onclick = this.toggleVideoMute_.bind(this);
    $(UI_CONSTANTS.fullscreenSvg).onclick = this.toggleFullScreen_.bind(this);
    $(UI_CONSTANTS.hangupSvg).onclick = this.hangup_.bind(this);

    setUpFullScreen();
>>>>>>> 5daa5cf2
  }.bind(this)).catch(function(error) {
    trace('Error initializing: ' + error.message);
  }.bind(this));
};

AppController.prototype.finishCallSetup_ = function(roomId) {
  this.call_.start(roomId);
  
  window.onbeforeunload = this.call_.hangup.bind(this.call_);
  document.onkeypress = this.onKeyPress_.bind(this);
  window.onmousemove = this.showIcons_.bind(this);
  
  $(UI_CONSTANTS.muteAudioSvg).onclick = this.toggleAudioMute_.bind(this);
  $(UI_CONSTANTS.muteVideoSvg).onclick = this.toggleVideoMute_.bind(this);
  $(UI_CONSTANTS.fullscreenSvg).onclick = this.toggleFullScreen_.bind(this);
  $(UI_CONSTANTS.hangupSvg).onclick = this.hangup_.bind(this);

  setUpFullScreen();
  
  if (!isChromeApp()) {
    window.onpopstate = function(event) {
      if (!event.state) {
        // Resetting back to room selection page not yet supported, reload
        // the initial page instead.
        trace('Reloading main page.');
        location.href = location.origin;
      } else {
        // This could be a forward request to open a room again
        if (event.state && event.state.roomLink) {
          location.href = event.state.roomLink;
        }
      }
    };
  }
};

AppController.prototype.hangup_ = function() {
  trace('Hanging up.');
  this.hide_(this.icons_);
  this.displayStatus_('Hanging up');
  this.transitionToDone_();

  this.call_.hangup();
};

AppController.prototype.onRemoteHangup_ = function() {
  this.displayStatus_('The remote side hung up.');
  this.transitionToWaiting_();

  this.call_.onRemoteHangup();
};

AppController.prototype.onRemoteSdpSet_ = function(hasRemoteVideo) {
  if (hasRemoteVideo) {
    trace('Waiting for remote video.');
    this.waitForRemoteVideo_();
  } else {
    trace('No remote video stream; not waiting for media to arrive.');
    // TODO(juberti): Make this wait for ICE connection before transitioning.
    this.transitionToActive_();
  }
};

AppController.prototype.waitForRemoteVideo_ = function() {
  // Wait for the actual video to start arriving before moving to the active
  // call state.
  if (this.remoteVideo_.readyState >= 2) {  // i.e. can play
    trace('Remote video started; currentTime: ' +
          this.remoteVideo_.currentTime);
    this.transitionToActive_();
  } else {
    this.remoteVideo_.oncanplay = this.waitForRemoteVideo_.bind(this);
  }
};

AppController.prototype.onRemoteStreamAdded_ = function(stream) {
  this.deactivate_(this.sharingDiv_);
  trace('Remote stream added.');
  attachMediaStream(this.remoteVideo_, stream);
};

AppController.prototype.onLocalStreamAdded_ = function(stream) {
  trace('User has granted access to local media.');
  // Call the polyfill wrapper to attach the media stream to this element.
  attachMediaStream(this.localVideo_, stream);

  this.displayStatus_('');
  this.activate_(this.localVideo_);
  this.show_(this.icons_);
};

AppController.prototype.transitionToActive_ = function() {
  // Stop waiting for remote video.
  this.remoteVideo_.oncanplay = undefined;
  var delay = window.performance.now() - this.call_.startTime;
  this.infoBox_.setCallSetupDelay(delay);
  trace('Call setup time: ' + delay.toFixed(0) + 'ms.');
  this.infoBox_.updateInfoDiv();

  if (this.transitionToWaitingTimer_) {
    clearTimeout(this.transitionToWaitingTimer_);
    this.transitionToWaitingTimer_ = null;
  }

  // Prepare the remote video and PIP elements.
  trace('reattachMediaStream: ' + this.localVideo_.src);
  reattachMediaStream(this.miniVideo_, this.localVideo_);

  // Transition opacity from 0 to 1 for the remote and mini videos.
  this.activate_(this.remoteVideo_);
  this.activate_(this.miniVideo_);
  // Transition opacity from 1 to 0 for the local video.
  this.deactivate_(this.localVideo_);
  this.localVideo_.src = '';
  // Rotate the div containing the videos 180 deg with a CSS transform.
  this.activate_(this.videosDiv_);
  this.show_(this.hangupSvg_);
  this.displayStatus_('');
};

AppController.prototype.transitionToWaiting_ = function() {
   // Stop waiting for remote video.
  this.remoteVideo_.oncanplay = undefined;

  this.hide_(this.hangupSvg_);
  // Rotate the div containing the videos -180 deg with a CSS transform.
  this.deactivate_(this.videosDiv_);

  this.transitionToWaitingTimer_ = setTimeout(function() {
    this.transitionToWaitingTimer_ = null;
    this.miniVideo_.src = '';
    this.remoteVideo_.src = '';
  }.bind(this), 800);
  // Set localVideo.src now so that the local stream won't be lost if the call
  // is restarted before the timeout.
  this.localVideo_.src = this.miniVideo_.src;

  // Transition opacity from 0 to 1 for the local video.
  this.activate_(this.localVideo_);
  // Transition opacity from 1 to 0 for the remote and mini videos.
  this.deactivate_(this.remoteVideo_);
  this.deactivate_(this.miniVideo_);
};

AppController.prototype.transitionToDone_ = function() {
   // Stop waiting for remote video.
  this.remoteVideo_.oncanplay = undefined;
  this.deactivate_(this.localVideo_);
  this.deactivate_(this.remoteVideo_);
  this.deactivate_(this.miniVideo_);
  this.hide_(this.hangupSvg_);
  this.displayStatus_('You have left the call. <a href=\'' +
      this.roomLink_ + '\'>Click here</a> to rejoin.');
};

// Spacebar, or m: toggle audio mute.
// c: toggle camera(video) mute.
// f: toggle fullscreen.
// i: toggle info panel.
// q: quit (hangup)
// Return false to screen out original Chrome shortcuts.
AppController.prototype.onKeyPress_ = function(event) {
  switch (String.fromCharCode(event.charCode)) {
    case ' ':
    case 'm':
      if (this.call_) {
        this.call_.toggleAudioMute();
      }
      return false;
    case 'c':
      if (this.call_) {
        this.call_.toggleVideoMute();
      }
      return false;
    case 'f':
      this.toggleFullScreen_();
      return false;
    case 'i':
      this.infoBox_.toggleInfoDiv();
      return false;
    case 'q':
      this.hangup_();
      return false;
    default:
      return;
  }
};

AppController.prototype.pushCallNavigation_ = function(roomId, roomLink) {
  if (!isChromeApp()) {
    window.history.pushState({'roomId': roomId, 'roomLink': roomLink }, roomId, roomLink);
  }  
};

AppController.prototype.displaySharingInfo_ = function(roomId, roomLink) {
  this.roomLinkHref_.href = roomLink;
  this.roomLinkHref_.text = roomLink;
  this.roomLink_ = roomLink;
  this.pushCallNavigation_(roomId, roomLink);
  this.activate_(this.sharingDiv_);
};

AppController.prototype.displayStatus_ = function(status) {
  if (status === '') {
    this.deactivate_(this.statusDiv_);
  } else {
    this.activate_(this.statusDiv_);
  }
  this.statusDiv_.innerHTML = status;
};

AppController.prototype.displayError_ = function(error) {
  trace(error);
  this.infoBox_.pushErrorMessage(error);
};

AppController.prototype.toggleAudioMute_ = function() {
  this.call_.toggleAudioMute();
  this.muteAudioIconSet_.toggle();
};

AppController.prototype.toggleVideoMute_ = function() {
  this.call_.toggleVideoMute();
  this.muteVideoIconSet_.toggle();
};

AppController.prototype.toggleFullScreen_ = function() {
  if (isFullScreen()) {
    trace('Exiting fullscreen.');
    document.cancelFullScreen();
  } else {
    trace('Entering fullscreen.');
    document.body.requestFullScreen();
  }
  this.fullscreenIconSet_.toggle();
};

function $(selector){
  return document.querySelector(selector);
}

AppController.prototype.hide_ = function(element){
  element.classList.add('hidden');
};

AppController.prototype.show_ = function(element){
  element.classList.remove('hidden');
};

AppController.prototype.activate_ = function(element){
  element.classList.add('active');
};

AppController.prototype.deactivate_ = function(element){
  element.classList.remove('active');
};

AppController.prototype.showIcons_ = function() {
  if (!this.icons_.classList.contains('active')) {
    this.activate_(this.icons_);
    setTimeout(function() {
      this.deactivate_(this.icons_);
    }.bind(this), 5000);
  }
};

AppController.IconSet_ = function(iconSelector){
  this.iconElement = document.querySelector(iconSelector);
};

AppController.IconSet_.prototype.toggle = function() {
  if (this.iconElement.classList.contains('on')){
    this.iconElement.classList.remove('on');
    // turn it off: CSS hides `svg path.on` and displays `svg path.off`
  } else {
    // turn it on: CSS displays `svg.on path.on` and hides `svg.on path.off`
    this.iconElement.classList.add('on');
  }
};
<|MERGE_RESOLUTION|>--- conflicted
+++ resolved
@@ -115,7 +115,6 @@
     this.call_.onstatusmessage = this.displayStatus_.bind(this);
     this.call_.oncallerstarted = this.displaySharingInfo_.bind(this);
 
-<<<<<<< HEAD
     this.roomSelection_ = null;
     // If the params has a roomId specified, we should connect to that room immediately.
     // If not, show the room selection UI.
@@ -134,20 +133,6 @@
         this.finishCallSetup_(roomName);
       }.bind(this);
     }
-=======
-    this.call_.start(this.loadingParams_.roomId);
-
-    window.onbeforeunload = this.call_.hangup.bind(this.call_);
-    document.onkeypress = this.onKeyPress_.bind(this);
-    window.onmousemove = this.showIcons_.bind(this);
-
-    $(UI_CONSTANTS.muteAudioSvg).onclick = this.toggleAudioMute_.bind(this);
-    $(UI_CONSTANTS.muteVideoSvg).onclick = this.toggleVideoMute_.bind(this);
-    $(UI_CONSTANTS.fullscreenSvg).onclick = this.toggleFullScreen_.bind(this);
-    $(UI_CONSTANTS.hangupSvg).onclick = this.hangup_.bind(this);
-
-    setUpFullScreen();
->>>>>>> 5daa5cf2
   }.bind(this)).catch(function(error) {
     trace('Error initializing: ' + error.message);
   }.bind(this));
