/*
 *  Copyright (c) 2014 The WebRTC project authors. All Rights Reserved.
 *
 *  Use of this source code is governed by a BSD-style license
 *  that can be found in the LICENSE file in the root of the source
 *  tree.
 */

/* More information about these options at jshint.com/docs/options */

/* exported setUpFullScreen, fullScreenElement, isFullScreen,
   requestTurnServers, sendAsyncUrlRequest, randomString */
/* globals chrome */

'use strict';

// Sends the URL request and returns a Promise as the result.
function sendAsyncUrlRequest(method, url) {
  return new Promise(function(resolve, reject) {
    var xhr = new XMLHttpRequest();
    xhr.onreadystatechange = function() {
      if (xhr.readyState !== 4) {
        return;
      }
      if (xhr.status !== 200) {
        reject(
            Error('Status=' + xhr.status + ', response=' + xhr.responseText));
        return;
      }
      resolve(xhr.responseText);
    };
    xhr.open(method, url, true);
    xhr.send();
  });
}

// Returns a list of turn servers after requesting it from CEOD.
function requestTurnServers(turnRequestUrl, turnTransports) {
  return new Promise(function(resolve, reject) {
    sendAsyncUrlRequest('GET', turnRequestUrl).then(function(response) {
      var turnServerResponse = parseJSON(response);
      if (!turnServerResponse) {
        reject(Error('Error parsing response JSON: ' + response));
        return;
      }
      // Filter the TURN URLs to only use the desired transport, if specified.
      if (turnTransports.length > 0) {
        filterTurnUrls(turnServerResponse.uris, turnTransports);
      }

      // Create the RTCIceServer objects from the response.
      var turnServers = createIceServers(turnServerResponse.uris,
          turnServerResponse.username, turnServerResponse.password);
      if (!turnServers) {
        reject(Error('Error creating ICE servers from response.'));
        return;
      }
      trace('Retrieved TURN server information.');
      resolve(turnServers);
    }).catch(function(error) {
      reject(Error('TURN server request error: ' + error.message));
      return;
    });
  });
}

// Parse the supplied JSON, or return null if parsing fails.
function parseJSON(json) {
  try {
    return JSON.parse(json);
  } catch (e) {
    trace('Error parsing json: ' + json);
  }
  return null;
}

// Filter a list of TURN urls to only contain those with transport=|protocol|.
function filterTurnUrls(urls, protocol) {
  for (var i = 0; i < urls.length; ) {
    var parts = urls[i].split('?');
    if (parts.length > 1 && parts[1] !== ('transport=' + protocol)) {
      urls.splice(i, 1);
    } else {
      ++i;
    }
  }
}

// Start shims for fullscreen
function setUpFullScreen() {
<<<<<<< HEAD
  if (isChromeApp()) {
    document.cancelFullScreen = function() { 
      chrome.app.window.current().restore();
    };
  } else {
    document.cancelFullScreen = document.webkitCancelFullScreen ||
        document.mozCancelFullScreen || document.cancelFullScreen;
  }
  
  if (isChromeApp()) {
    document.body.requestFullScreen = function() {
      chrome.app.window.current().fullscreen();
    };
  } else {
    document.body.requestFullScreen = document.body.webkitRequestFullScreen ||
        document.body.mozRequestFullScreen || document.body.requestFullScreen;
  }
  
  document.onfullscreenchange = document.onwebkitfullscreenchange = document.onmozfullscreenchange;
=======
  document.cancelFullScreen = document.webkitCancelFullScreen ||
  document.mozCancelFullScreen || document.cancelFullScreen;

  document.body.requestFullScreen = document.body.webkitRequestFullScreen ||
  document.body.mozRequestFullScreen || document.body.requestFullScreen;

  document.onfullscreenchange = document.onfullscreenchange ||
    document.onwebkitfullscreenchange || document.onmozfullscreenchange;
>>>>>>> 5daa5cf2
}

function isFullScreen(){
  if (isChromeApp()) {
    return chrome.app.window.current().isFullscreen();
  }
  return !!(document.webkitIsFullScreen || document.mozFullScreen ||
    document.isFullScreen); // if any defined and true
}

function fullScreenElement(){
  return document.webkitFullScreenElement || document.webkitCurrentFullScreenElement ||
    document.mozFullScreenElement || document.fullScreenElement;
}

// End shims for fullscreen


// Return a random numerical string.
function randomString(strLength) {
  var result = [];
  strLength = strLength || 5;
  var charSet = '0123456789';
  while (strLength--) {
    result.push(charSet.charAt(Math.floor(Math.random() * charSet.length)));
  }
  return result.join('');
}

// Returns true if the code is running in a packaged Chrome App.
function isChromeApp() {
  return (typeof chrome !== 'undefined' &&
          typeof chrome.storage !== 'undefined' &&
          typeof chrome.storage.local !== 'undefined');
}<|MERGE_RESOLUTION|>--- conflicted
+++ resolved
@@ -88,7 +88,6 @@
 
 // Start shims for fullscreen
 function setUpFullScreen() {
-<<<<<<< HEAD
   if (isChromeApp()) {
     document.cancelFullScreen = function() { 
       chrome.app.window.current().restore();
@@ -107,17 +106,8 @@
         document.body.mozRequestFullScreen || document.body.requestFullScreen;
   }
   
-  document.onfullscreenchange = document.onwebkitfullscreenchange = document.onmozfullscreenchange;
-=======
-  document.cancelFullScreen = document.webkitCancelFullScreen ||
-  document.mozCancelFullScreen || document.cancelFullScreen;
-
-  document.body.requestFullScreen = document.body.webkitRequestFullScreen ||
-  document.body.mozRequestFullScreen || document.body.requestFullScreen;
-
   document.onfullscreenchange = document.onfullscreenchange ||
-    document.onwebkitfullscreenchange || document.onmozfullscreenchange;
->>>>>>> 5daa5cf2
+        document.onwebkitfullscreenchange || document.onmozfullscreenchange;
 }
 
 function isFullScreen(){
