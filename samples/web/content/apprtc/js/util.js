/*
 *  Copyright (c) 2014 The WebRTC project authors. All Rights Reserved.
 *
 *  Use of this source code is governed by a BSD-style license
 *  that can be found in the LICENSE file in the root of the source
 *  tree.
 */

/* More information about these options at jshint.com/docs/options */

<<<<<<< HEAD
/* exported hasTurnServer, isFullScreen, requestTurnServers, sendAsyncUrlRequest */
=======
/* exported requestTurnServers, sendAsyncUrlRequest */
>>>>>>> 499f835d

'use strict';

// Sends the URL request and returns a Promise as the result.
function sendAsyncUrlRequest(method, url) {
  return new Promise(function(resolve, reject) {
    var xhr = new XMLHttpRequest();
    xhr.onreadystatechange = function() {
      if (xhr.readyState !== 4) {
        return;
      }
      if (xhr.status !== 200) {
        reject(
            Error('Status=' + xhr.status + ', response=' + xhr.responseText));
        return;
      }
      resolve(xhr.responseText);
    };
    xhr.open(method, url, true);
    xhr.send();
  });
}

// Returns a list of turn servers after requesting it from CEOD.
function requestTurnServers(turnRequestUrl, turnTransports) {
  return new Promise(function(resolve, reject) {
    sendAsyncUrlRequest('GET', turnRequestUrl).then(function(response) {
      var turnServerResponse = parseJSON(response);
      if (!turnServerResponse) {
        reject(Error('Error parsing response JSON: ' + response));
        return;
      }
      // Filter the TURN URLs to only use the desired transport, if specified.
      if (turnTransports.length > 0) {
        filterTurnUrls(turnServerResponse.uris, turnTransports);
      }

      // Create the RTCIceServer objects from the response.
      var turnServers = createIceServers(turnServerResponse.uris,
          turnServerResponse.username, turnServerResponse.password);
      if (!turnServers) {
        reject(Error('Error creating ICE servers from response.'));
        return;
      }
      trace('Retrieved TURN server information.');
      resolve(turnServers);
    }).catch(function(error) {
      reject(Error('TURN server request error: ' + error.message));
      return;
    });
  });
}

// Parse the supplied JSON, or return null if parsing fails.
function parseJSON(json) {
  try {
    return JSON.parse(json);
  } catch (e) {
    trace('Error parsing json: ' + json);
  }
  return null;
}

<<<<<<< HEAD

////// fullscreen shim start //////

document.cancelFullScreen = document.webkitCancelFullScreen ||
document.mozCancelFullScreen || document.cancelFullScreen;

document.body.requestFullScreen = document.body.webkitRequestFullScreen ||
document.body.mozRequestFullScreen || document.body.requestFullScreen;

// document.onfullscreenchange = document.onwebkitfullscreenchange =
//   document.onmozfullscreenchange;

function isFullScreen(){
  return !!(document.webkitIsFullScreen || document.mozFullScreen ||
    document.isFullScreen); // if any defined and true
}

// function fullScreenElement(){
//   return document.webkitFullScreenElement || document.webkitCurrentFullScreenElement ||
//     document.mozFullScreenElement || document.fullScreenElement;
// }

////// fullscreen shim end ///////
=======
// Filter a list of TURN urls to only contain those with transport=|protocol|.
function filterTurnUrls(urls, protocol) {
  for (var i = 0; i < urls.length; ) {
    var parts = urls[i].split('?');
    if (parts.length > 1 && parts[1] !== ('transport=' + protocol)) {
      urls.splice(i, 1);
    } else {
      ++i;
    }
  }
}
>>>>>>> 499f835d
<|MERGE_RESOLUTION|>--- conflicted
+++ resolved
@@ -8,11 +8,7 @@
 
 /* More information about these options at jshint.com/docs/options */
 
-<<<<<<< HEAD
-/* exported hasTurnServer, isFullScreen, requestTurnServers, sendAsyncUrlRequest */
-=======
 /* exported requestTurnServers, sendAsyncUrlRequest */
->>>>>>> 499f835d
 
 'use strict';
 
@@ -76,31 +72,6 @@
   return null;
 }
 
-<<<<<<< HEAD
-
-////// fullscreen shim start //////
-
-document.cancelFullScreen = document.webkitCancelFullScreen ||
-document.mozCancelFullScreen || document.cancelFullScreen;
-
-document.body.requestFullScreen = document.body.webkitRequestFullScreen ||
-document.body.mozRequestFullScreen || document.body.requestFullScreen;
-
-// document.onfullscreenchange = document.onwebkitfullscreenchange =
-//   document.onmozfullscreenchange;
-
-function isFullScreen(){
-  return !!(document.webkitIsFullScreen || document.mozFullScreen ||
-    document.isFullScreen); // if any defined and true
-}
-
-// function fullScreenElement(){
-//   return document.webkitFullScreenElement || document.webkitCurrentFullScreenElement ||
-//     document.mozFullScreenElement || document.fullScreenElement;
-// }
-
-////// fullscreen shim end ///////
-=======
 // Filter a list of TURN urls to only contain those with transport=|protocol|.
 function filterTurnUrls(urls, protocol) {
   for (var i = 0; i < urls.length; ) {
@@ -111,5 +82,4 @@
       ++i;
     }
   }
-}
->>>>>>> 499f835d
+}