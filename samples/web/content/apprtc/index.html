<!DOCTYPE html>
<!--
 *  Copyright (c) 2014 The WebRTC project authors. All Rights Reserved.
 *
 *  Use of this source code is governed by a BSD-style license
 *  that can be found in the LICENSE file in the root of the source
 *  tree.
-->
<html>

<head>

  <title>WebRTC Reference App</title>

  <meta charset="utf-8">
  <meta name="description" content="WebRTC reference app">
  {{ meta_viewport }}
  <link rel="canonical" href="{{ room_link }}">
  <link rel="stylesheet" href="/css/main.css">

</head>

<body>

  <div id="videos">
    <video id="mini-video" autoplay muted></video>
    <canvas id="remote-canvas"></canvas>
    <video id="remote-video" autoplay></video>
    <video id="local-video" autoplay muted></video>
  </div>

  <footer>
    <div id="sharing">
      <div id="room-link">Waiting for someone to join this room: <a href="{{ room_link }}" target="_blank">{{ room_link }}</a></div>
    </div>
    <div id="info"></div>
    <div id="status"></div>
  </footer>

  <script src="/js/stats.js"></script>
  {{ include_loopback_js }}
  <script src="/js/signaling.js"></script>
  <script src="/js/infobox.js"></script>
  <script src="/js/sdputils.js"></script>
  <script src="/js/util.js"></script>
  <script src="/js/main.js"></script>
  {{ include_vr_js }}
  <script src="/js/adapter.js"></script>

  <script type="text/javascript">
    var params = {
      errorMessages: {{ error_messages }},
      isLoopback: {{ is_loopback }},

      roomId: '{{ room_id }}',
      roomLink: '{{ room_link }}',

      mediaConstraints: {{ media_constraints | safe }},
      offerConstraints: {{ offer_constraints | safe }},
      peerConnectionConfig: {{ pc_config | safe }},
      peerConnectionConstraints: {{ pc_constraints | safe }},
      turnRequestUrl: '{{ turn_url }}',

      audioSendBitrate: '{{ asbr }}',
      audioSendCodec: '{{ audio_send_codec }}',
      audioRecvBitrate: '{{ arbr }}',
      audioRecvCodec: '{{ audio_receive_codec }}',
      opusMaxPbr: '{{ opusmaxpbr }}',
      isStereoscopic: '{{ ssr }}',
      isOpus: {{ opusfec }},
      isOpusStereo: {{ stereo }},
      videoSendBitrate: '{{ vsbr }}',
      videoSendInitialBitrate: '{{ vsibr }}',
      videoSendCodec: '{{ video_send_codec }}',
      videoRecvBitrate: '{{ vrbr }}',
<<<<<<< HEAD
      wssUrl: '{{ wss_url }}',
      wssPostUrl: '{{ wss_post_url }}'
=======
      videoRecvCodec: '{{ video_receive_codec }}',
>>>>>>> 1ea087e4
    };

    initialize();
  </script>

  <script>
    (function(i,s,o,g,r,a,m){i['GoogleAnalyticsObject']=r;i[r]=i[r]||function(){
      (i[r].q=i[r].q||[]).push(arguments)},i[r].l=1*new Date();a=s.createElement(o),
      m=s.getElementsByTagName(o)[0];a.async=1;a.src=g;m.parentNode.insertBefore(a,m)
    })(window,document,'script','//www.google-analytics.com/analytics.js','ga');

    ga('create', 'UA-48530561-2', 'auto');
    ga('send', 'pageview');
  </script>

</body>
</html><|MERGE_RESOLUTION|>--- conflicted
+++ resolved
@@ -73,12 +73,9 @@
       videoSendInitialBitrate: '{{ vsibr }}',
       videoSendCodec: '{{ video_send_codec }}',
       videoRecvBitrate: '{{ vrbr }}',
-<<<<<<< HEAD
+      videoRecvCodec: '{{ video_receive_codec }}',
       wssUrl: '{{ wss_url }}',
       wssPostUrl: '{{ wss_post_url }}'
-=======
-      videoRecvCodec: '{{ video_receive_codec }}',
->>>>>>> 1ea087e4
     };
 
     initialize();
