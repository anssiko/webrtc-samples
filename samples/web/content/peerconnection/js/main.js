--- conflicted
+++ resolved
@@ -30,11 +30,7 @@
   // playing out.
   if (startTime) {
     var elapsedTime = performance.now() - startTime;
-<<<<<<< HEAD
-    trace('Setup time: ' + elapsedTime.toFixed(3) + 'ms');
-=======
     trace("Setup time: " + elapsedTime.toFixed(3) + "ms");
->>>>>>> 32337e54
     startTime = null;
   }
 }
