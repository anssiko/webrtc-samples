/*
 *  Copyright (c) 2015 The WebRTC project authors. All Rights Reserved.
 *
 *  Use of this source code is governed by a BSD-style license
 *  that can be found in the LICENSE file in the root of the source
 *  tree.
 */

'use strict';

const audioInput = document.querySelector('input#audio');
const restartInput = document.querySelector('input#restart');
const vadInput = document.querySelector('input#vad');
const videoInput = document.querySelector('input#video');

const numAudioTracksInput = document.querySelector('div#numAudioTracks input');
const numAudioTracksDisplay = document.querySelector('span#numAudioTracksDisplay');
const outputTextarea = document.querySelector('textarea#output');
const createOfferButton = document.querySelector('button#createOffer');

createOfferButton.addEventListener('click', createOffer);
<<<<<<< HEAD

numAudioTracksInput.addEventListener('change', (e) => numAudioTracksDisplay.textContent = e.target.value);

let pc = new RTCPeerConnection();

async function createOffer() {
  if (pc) {
    pc.close();
    pc = null;
    pc = new RTCPeerConnection();
  }

  const numRequestedAudioTracks = numAudioTracksInput.value;
  while (numRequestedAudioTracks < pc.getLocalStreams().length) {
    pc.removeStream(pc.getLocalStreams()[pc.getLocalStreams().length - 1]);
  }

  while (numRequestedAudioTracks > pc.getLocalStreams().length) {
    const acx = new AudioContext();
    const dst = acx.createMediaStreamDestination();
    dst.stream.getTracks().forEach(track => pc.addTrack(track, dst.stream));
=======
numAudioTracksInput.addEventListener('change', e => numAudioTracksDisplay.innerText = e.target.value);

async function createOffer() {
  outputTextarea.value = '';
  const peerConnection = new RTCPeerConnection(null);
  const numRequestedAudioTracks = parseInt(numAudioTracksInput.value);

  const acx = new AudioContext();
  const dst = acx.createMediaStreamDestination();
  // Fill up the peer connection with numRequestedAudioTracks number of tracks.
  for (let i = 0; i < numRequestedAudioTracks; i++) {
    const track = dst.stream.getTracks()[0];
    peerConnection.addTrack(track, dst.stream);
>>>>>>> b372af24
  }

  const offerOptions = {
    // New spec states offerToReceiveAudio/Video are of type long (due to
    // having to tell how many "m" lines to generate).
    // http://w3c.github.io/webrtc-pc/#idl-def-RTCOfferAnswerOptions.
    offerToReceiveAudio: (audioInput.checked) ? 1 : 0,
    offerToReceiveVideo: (videoInput.checked) ? 1 : 0,
    iceRestart: restartInput.checked,
    voiceActivityDetection: vadInput.checked
  };

  try {
<<<<<<< HEAD
    const desc = await pc.createOffer(offerOptions);
    pc.setLocalDescription(desc);
    outputTextarea.value = desc.sdp;
  } catch (e) {
    outputTextarea.value = `Failed to createOffer: ${e}`;
=======
    const offer = await peerConnection.createOffer(offerOptions);
    peerConnection.setLocalDescription(offer);
    outputTextarea.value = offer.sdp;
  } catch (e) {
    outputTextarea.value = `Failed to create offer: ${e}`;
>>>>>>> b372af24
  }
}<|MERGE_RESOLUTION|>--- conflicted
+++ resolved
@@ -19,29 +19,6 @@
 const createOfferButton = document.querySelector('button#createOffer');
 
 createOfferButton.addEventListener('click', createOffer);
-<<<<<<< HEAD
-
-numAudioTracksInput.addEventListener('change', (e) => numAudioTracksDisplay.textContent = e.target.value);
-
-let pc = new RTCPeerConnection();
-
-async function createOffer() {
-  if (pc) {
-    pc.close();
-    pc = null;
-    pc = new RTCPeerConnection();
-  }
-
-  const numRequestedAudioTracks = numAudioTracksInput.value;
-  while (numRequestedAudioTracks < pc.getLocalStreams().length) {
-    pc.removeStream(pc.getLocalStreams()[pc.getLocalStreams().length - 1]);
-  }
-
-  while (numRequestedAudioTracks > pc.getLocalStreams().length) {
-    const acx = new AudioContext();
-    const dst = acx.createMediaStreamDestination();
-    dst.stream.getTracks().forEach(track => pc.addTrack(track, dst.stream));
-=======
 numAudioTracksInput.addEventListener('change', e => numAudioTracksDisplay.innerText = e.target.value);
 
 async function createOffer() {
@@ -55,7 +32,6 @@
   for (let i = 0; i < numRequestedAudioTracks; i++) {
     const track = dst.stream.getTracks()[0];
     peerConnection.addTrack(track, dst.stream);
->>>>>>> b372af24
   }
 
   const offerOptions = {
@@ -69,18 +45,10 @@
   };
 
   try {
-<<<<<<< HEAD
-    const desc = await pc.createOffer(offerOptions);
-    pc.setLocalDescription(desc);
-    outputTextarea.value = desc.sdp;
-  } catch (e) {
-    outputTextarea.value = `Failed to createOffer: ${e}`;
-=======
     const offer = await peerConnection.createOffer(offerOptions);
     peerConnection.setLocalDescription(offer);
     outputTextarea.value = offer.sdp;
   } catch (e) {
     outputTextarea.value = `Failed to create offer: ${e}`;
->>>>>>> b372af24
   }
 }