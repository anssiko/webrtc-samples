--- conflicted
+++ resolved
@@ -22,12 +22,6 @@
     drawImage(video, 0, 0, canvas.width, canvas.height);
 };
 
-<<<<<<< HEAD
-navigator.getUserMedia = navigator.getUserMedia ||
-    navigator.webkitGetUserMedia || navigator.mozGetUserMedia;
-
-=======
->>>>>>> 98ce310e
 var constraints = {
   audio: false,
   video: true
